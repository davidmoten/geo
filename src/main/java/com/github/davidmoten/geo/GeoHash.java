--- conflicted
+++ resolved
@@ -24,7 +24,6 @@
  */
 public final class GeoHash {
 
-<<<<<<< HEAD
 	private static final double PRECISION = 0.000000000001;
 
 	/**
@@ -376,44 +375,41 @@
 		longitude = Position.to180(longitude);
 
 		boolean isEven = true;
-		double[] lat = new double[2];
-		double[] lon = new double[2];
+		double minLat = -90.0,  maxLat = 90;
+		double minLon = -180.0, maxLon = 180.0;
 		int bit = 0;
 		int ch = 0;
-		StringBuilder geohash = new StringBuilder();
-
-		lat[0] = -90.0;
-		lat[1] = 90.0;
-		lon[0] = -180.0;
-		lon[1] = 180.0;
-
-		while (geohash.length() < length) {
+
+		int count = 0;
+		char[] geohash = new char[length];
+
+		while (count < length) {
 			if (isEven) {
-				double mid = (lon[0] + lon[1]) / 2;
+				double mid = (minLon + maxLon) / 2;
 				if (longitude >= mid) {
 					ch |= BITS[bit];
-					lon[0] = mid;
+					minLon = mid;
 				} else
-					lon[1] = mid;
+					maxLon = mid;
 			} else {
-				double mid = (lat[0] + lat[1]) / 2;
+				double mid = (minLat + maxLat) / 2;
 				if (latitude >= mid) {
 					ch |= BITS[bit];
-					lat[0] = mid;
+					minLat = mid;
 				} else
-					lat[1] = mid;
+					maxLat = mid;
 			}
 
 			isEven = !isEven;
 			if (bit < 4)
 				bit++;
 			else {
-				geohash.append(BASE32.charAt(ch));
+				geohash[count++] = BASE32.charAt(ch);
 				bit = 0;
 				ch = 0;
 			}
 		}
-		return geohash.toString();
+		return new String(geohash);
 	}
 
 	/**
@@ -788,741 +784,5 @@
 		}
 		return s.toString();
 	}
-=======
-    private static final double PRECISION = 0.000000000001;
-    /**
-     * Default maximum number of hashes for covering a bounding box.
-     */
-    public static final int DEFAULT_MAX_HASHES = 12;
-    /**
-     * Powers of 2 from 32 down to 1.
-     */
-    private static final int[] BITS = new int[] { 16, 8, 4, 2, 1 };
-    /**
-     * The characters used in base 32 representations.
-     */
-    private static final String BASE32 = "0123456789bcdefghjkmnpqrstuvwxyz";
-    /**
-     * Utility lookup for neighbouring hashes.
-     */
-    private static final Map<Direction, Map<Parity, String>> NEIGHBOURS = createNeighbours();
-    /**
-     * Utility lookup for hash borders.
-     */
-    private static final Map<Direction, Map<Parity, String>> BORDERS = createBorders();
-    /**
-     * The standard practical maximum legnth for geohashes.
-     */
-    public static final int MAX_HASH_LENGTH = 12;
-
-    /**
-     * Private constructor.
-     */
-    private GeoHash() {
-        // prevent instantiation
-    }
-
-    /**
-     * Returns a map to be used in hash border calculations.
-     * 
-     * @return
-     */
-    private static Map<Direction, Map<Parity, String>> createBorders() {
-        Map<Direction, Map<Parity, String>> m = createDirectionParityMap();
-
-        m.get(Direction.RIGHT).put(Parity.EVEN, "bcfguvyz");
-        m.get(Direction.LEFT).put(Parity.EVEN, "0145hjnp");
-        m.get(Direction.TOP).put(Parity.EVEN, "prxz");
-        m.get(Direction.BOTTOM).put(Parity.EVEN, "028b");
-
-        addOddParityEntries(m);
-        return m;
-    }
-
-    /**
-     * Returns a map to be used in adjacent hash calculations.
-     * 
-     * @return
-     */
-    private static Map<Direction, Map<Parity, String>> createNeighbours() {
-        Map<Direction, Map<Parity, String>> m = createDirectionParityMap();
-
-        m.get(Direction.RIGHT).put(Parity.EVEN,
-                "bc01fg45238967deuvhjyznpkmstqrwx");
-        m.get(Direction.LEFT).put(Parity.EVEN,
-                "238967debc01fg45kmstqrwxuvhjyznp");
-        m.get(Direction.TOP).put(Parity.EVEN,
-                "p0r21436x8zb9dcf5h7kjnmqesgutwvy");
-        m.get(Direction.BOTTOM).put(Parity.EVEN,
-                "14365h7k9dcfesgujnmqp0r2twvyx8zb");
-        addOddParityEntries(m);
-
-        return m;
-    }
-
-    /**
-     * Create a direction and parity map for use in adjacent hash calculations.
-     * 
-     * @return
-     */
-    private static Map<Direction, Map<Parity, String>> createDirectionParityMap() {
-        Map<Direction, Map<Parity, String>> m = newHashMap();
-        m.put(Direction.BOTTOM, GeoHash.<Parity, String> newHashMap());
-        m.put(Direction.TOP, GeoHash.<Parity, String> newHashMap());
-        m.put(Direction.LEFT, GeoHash.<Parity, String> newHashMap());
-        m.put(Direction.RIGHT, GeoHash.<Parity, String> newHashMap());
-        return m;
-    }
-
-    private static <T, D> Map<T, D> newHashMap() {
-        return new HashMap<T, D>();
-    }
-
-    /**
-     * Puts odd parity entries in the map m based purely on the even entries.
-     * 
-     * @param m
-     */
-    private static void addOddParityEntries(
-            Map<Direction, Map<Parity, String>> m) {
-        m.get(Direction.BOTTOM).put(Parity.ODD,
-                m.get(Direction.LEFT).get(Parity.EVEN));
-        m.get(Direction.TOP).put(Parity.ODD,
-                m.get(Direction.RIGHT).get(Parity.EVEN));
-        m.get(Direction.LEFT).put(Parity.ODD,
-                m.get(Direction.BOTTOM).get(Parity.EVEN));
-        m.get(Direction.RIGHT).put(Parity.ODD,
-                m.get(Direction.TOP).get(Parity.EVEN));
-    }
-
-    /**
-     * Returns the adjacent hash in given {@link Direction}. Based on
-     * https://github.com/davetroy/geohash-js/blob/master/geohash.js. This
-     * method is an improvement on the original js method because it works at
-     * borders too (at the poles and the -180,180 longitude boundaries).
-     * 
-     * @param hash
-     * @param direction
-     * @return
-     */
-    public static String adjacentHash(String hash, Direction direction) {
-        checkHash(hash);
-        Preconditions
-                .checkArgument(hash.length() > 0,
-                        "adjacent has no meaning for a zero length hash that covers the whole world");
-
-        String adjacentHashAtBorder = adjacentHashAtBorder(hash, direction);
-        if (adjacentHashAtBorder != null)
-            return adjacentHashAtBorder;
-
-        String source = hash.toLowerCase();
-        char lastChar = source.charAt(source.length() - 1);
-        Parity parity = (source.length() % 2 == 0) ? Parity.EVEN : Parity.ODD;
-        String base = source.substring(0, source.length() - 1);
-        if (BORDERS.get(direction).get(parity).indexOf(lastChar) != -1)
-            base = adjacentHash(base, direction);
-        return base
-                + BASE32.charAt(NEIGHBOURS.get(direction).get(parity)
-                        .indexOf(lastChar));
-    }
-
-    private static String adjacentHashAtBorder(String hash, Direction direction) {
-        // check if hash is on edge and direction would push us over the edge
-        // if so, wrap round to the other limit for longitude
-        // or if at latitude boundary (a pole) then spin longitude around 180
-        // degrees.
-        LatLong centre = decodeHash(hash);
-
-        // if rightmost hash
-        if (Direction.RIGHT.equals(direction)) {
-            if (Math.abs(centre.getLon() + widthDegrees(hash.length()) / 2
-                    - 180) < PRECISION) {
-                return encodeHash(centre.getLat(), -180, hash.length());
-            }
-        }
-        // if leftmost hash
-        else if (Direction.LEFT.equals(direction)) {
-            if (Math.abs(centre.getLon() - widthDegrees(hash.length()) / 2
-                    + 180) < PRECISION) {
-                return encodeHash(centre.getLat(), 180, hash.length());
-            }
-        }
-        // if topmost hash
-        else if (Direction.TOP.equals(direction)) {
-            if (Math.abs(centre.getLat() + widthDegrees(hash.length()) / 2 - 90) < PRECISION) {
-                return encodeHash(centre.getLat(), centre.getLon() + 180,
-                        hash.length());
-            }
-        }
-        // if bottommost hash
-        else if (Direction.BOTTOM.equals(direction)) {
-            if (Math.abs(centre.getLat() - widthDegrees(hash.length()) / 2 + 90) < PRECISION) {
-                return encodeHash(centre.getLat(), centre.getLon() + 180,
-                        hash.length());
-            }
-        }
-
-        return null;
-    }
-
-    /**
-     * Throws an {@link IllegalArgumentException} if and only if the hash is
-     * null or blank.
-     * 
-     * @param hash
-     */
-    private static void checkHash(String hash) {
-        Preconditions.checkArgument(hash != null, "hash must be non-null");
-    }
-
-    /**
-     * Returns the adjacent hash to the right (east).
-     * 
-     * @param hash
-     * @return
-     */
-    public static String right(String hash) {
-        return adjacentHash(hash, Direction.RIGHT);
-    }
-
-    /**
-     * Returns the adjacent hash to the left (west).
-     * 
-     * @param hash
-     * @return
-     */
-    public static String left(String hash) {
-        return adjacentHash(hash, Direction.LEFT);
-    }
-
-    /**
-     * Returns the adjacent hash to the top (north).
-     * 
-     * @param hash
-     * @return
-     */
-    public static String top(String hash) {
-        return adjacentHash(hash, Direction.TOP);
-    }
-
-    /**
-     * Returns the adjacent hash to the bottom (south).
-     * 
-     * @param hash
-     * @return
-     */
-    public static String bottom(String hash) {
-        return adjacentHash(hash, Direction.BOTTOM);
-    }
-
-    /**
-     * Returns the adjacent hash N steps in the given {@link Direction}. A
-     * negative N will use the opposite {@link Direction}.
-     * 
-     * @param hash
-     * @param direction
-     * @param steps
-     * @return
-     */
-    public static String adjacentHash(String hash, Direction direction,
-            int steps) {
-        if (steps < 0)
-            return adjacentHash(hash, direction.opposite(), Math.abs(steps));
-        else {
-            String h = hash;
-            for (int i = 0; i < steps; i++)
-                h = adjacentHash(h, direction);
-            return h;
-        }
-    }
-
-    /**
-     * Returns a list of the 8 surrounding hashes for a given hash in order
-     * left,right,top,bottom,left-top,left-bottom,right-top,right-bottom.
-     * 
-     * @param hash
-     * @return
-     */
-    public static List<String> neighbours(String hash) {
-        List<String> list = new ArrayList<String>();
-        String left = adjacentHash(hash, Direction.LEFT);
-        String right = adjacentHash(hash, Direction.RIGHT);
-        list.add(left);
-        list.add(right);
-        list.add(adjacentHash(hash, Direction.TOP));
-        list.add(adjacentHash(hash, Direction.BOTTOM));
-        list.add(adjacentHash(left, Direction.TOP));
-        list.add(adjacentHash(left, Direction.BOTTOM));
-        list.add(adjacentHash(right, Direction.TOP));
-        list.add(adjacentHash(right, Direction.BOTTOM));
-        return list;
-    }
-
-    /**
-     * Returns a geohash of length DEFAULT_MAX_HASHES (12) for the given WGS84
-     * point (latitude,longitude).
-     * 
-     * @param latitude
-     *            in decimal degrees (WGS84)
-     * @param longitude
-     *            in decimal degrees (WGS84)
-     * @return
-     */
-    public static String encodeHash(double latitude, double longitude) {
-        return encodeHash(latitude, longitude, DEFAULT_MAX_HASHES);
-    }
-
-    /**
-     * Returns a geohash of given length for the given WGS84 point.
-     * 
-     * @param p
-     * @param length
-     * @return
-     */
-    public static String encodeHash(LatLong p, int length) {
-        return encodeHash(p.getLat(), p.getLon(), length);
-    }
-
-    /**
-     * Returns a geohash of of length DEFAULT_MAX_HASHES (12) for the given
-     * WGS84 point.
-     * 
-     * @param p
-     * @return
-     */
-    public static String encodeHash(LatLong p) {
-        return encodeHash(p.getLat(), p.getLon(), DEFAULT_MAX_HASHES);
-    }
-
-    /**
-     * Returns a geohash of given length for the given WGS84 point
-     * (latitude,longitude). If latitude is not between -90 and 90 throws an
-     * {@link IllegalArgumentException}.
-     * 
-     * @param latitude
-     *            in decimal degrees (WGS84)
-     * @param longitude
-     *            in decimal degrees (WGS84)
-     * @return
-     */
-    // Translated to java from:
-    // geohash.js
-    // Geohash library for Javascript
-    // (c) 2008 David Troy
-    // Distributed under the MIT License
-    public static String encodeHash(double latitude, double longitude,
-            int length) {
-        Preconditions.checkArgument(length > 0,
-                "length must be greater than zero");
-        Preconditions.checkArgument(latitude >= -90 && latitude <= 90,
-                "latitude must be between -90 and 90 inclusive");
-        longitude = Position.to180(longitude);
-
-        boolean isEven = true;
-        double minLat = -90.0,  maxLat = 90;
-        double minLon = -180.0, maxLon = 180.0;
-        int bit = 0;
-        int ch = 0;
-
-        int count = 0;
-        char[] geohash = new char[length];
-
-        while (count < length) {
-            if (isEven) {
-                double mid = (minLon + maxLon) / 2;
-                if (longitude > mid) {
-                    ch |= BITS[bit];
-                    minLon = mid;
-                } else
-                    maxLon = mid;
-            } else {
-                double mid = (minLat + maxLat) / 2;
-                if (latitude > mid) {
-                    ch |= BITS[bit];
-                    minLat = mid;
-                } else
-                    maxLat = mid;
-            }
-
-            isEven = !isEven;
-            if (bit < 4)
-                bit++;
-            else {
-                geohash[count++] = BASE32.charAt(ch);
-                bit = 0;
-                ch = 0;
-            }
-        }
-        return new String(geohash);
-    }
-
-    /**
-     * Returns a latitude,longitude pair as the centre of the given geohash.
-     * Latitude will be between -90 and 90 and longitude between -180 and 180.
-     * 
-     * @param geohash
-     * @return
-     */
-    // Translated to java from:
-    // geohash.js
-    // Geohash library for Javascript
-    // (c) 2008 David Troy
-    // Distributed under the MIT License
-    public static LatLong decodeHash(String geohash) {
-        Preconditions.checkNotNull(geohash, "geohash cannot be null");
-        boolean isEven = true;
-        double[] lat = new double[2];
-        double[] lon = new double[2];
-        lat[0] = -90.0;
-        lat[1] = 90.0;
-        lon[0] = -180.0;
-        lon[1] = 180.0;
-
-        for (int i = 0; i < geohash.length(); i++) {
-            char c = geohash.charAt(i);
-            int cd = BASE32.indexOf(c);
-            for (int j = 0; j < 5; j++) {
-                int mask = BITS[j];
-                if (isEven) {
-                    refineInterval(lon, cd, mask);
-                } else {
-                    refineInterval(lat, cd, mask);
-                }
-                isEven = !isEven;
-            }
-        }
-        double resultLat = (lat[0] + lat[1]) / 2;
-        double resultLon = (lon[0] + lon[1]) / 2;
-
-        return new LatLong(resultLat, resultLon);
-    }
-
-    /**
-     * Refines interval by a factor or 2 in either the 0 or 1 ordinate.
-     * 
-     * @param interval
-     * @param cd
-     * @param mask
-     */
-    private static void refineInterval(double[] interval, int cd, int mask) {
-        if ((cd & mask) != 0)
-            interval[0] = (interval[0] + interval[1]) / 2;
-        else
-            interval[1] = (interval[0] + interval[1]) / 2;
-    }
-
-    /**
-     * Returns the maximum length of hash that covers the bounding box. If no
-     * hash can enclose the bounding box then 0 is returned.
-     * 
-     * @param topLeftLat
-     * @param topLeftLon
-     * @param bottomRightLat
-     * @param bottomRightLon
-     * @return
-     */
-    public static int hashLengthToCoverBoundingBox(double topLeftLat,
-            double topLeftLon, double bottomRightLat, double bottomRightLon) {
-        for (int i = MAX_HASH_LENGTH; i >= 1; i--) {
-            String hash = encodeHash(topLeftLat, topLeftLon, i);
-            if (hashContains(hash, bottomRightLat, bottomRightLon))
-                return i;
-        }
-        return 0;
-    }
-
-    /**
-     * Returns true if and only if the bounding box corresponding to the hash
-     * contains the given lat and long.
-     * 
-     * @param hash
-     * @param lat
-     * @param lon
-     * @return
-     */
-    public static boolean hashContains(String hash, double lat, double lon) {
-        LatLong centre = decodeHash(hash);
-        return Math.abs(centre.getLat() - lat) <= heightDegrees(hash.length()) / 2
-                && Math.abs(to180(centre.getLon() - lon)) <= widthDegrees(hash
-                        .length()) / 2;
-    }
-
-    /**
-     * Returns the result of coverBoundingBoxMaxHashes with a maxHashes value of
-     * {@link GeoHash}.DEFAULT_MAX_HASHES.
-     * 
-     * @param topLeftLat
-     * @param topLeftLon
-     * @param bottomRightLat
-     * @param bottomRightLon
-     * @return
-     */
-    public static Coverage coverBoundingBox(double topLeftLat,
-            final double topLeftLon, final double bottomRightLat,
-            final double bottomRightLon) {
-
-        return coverBoundingBoxMaxHashes(topLeftLat, topLeftLon,
-                bottomRightLat, bottomRightLon, DEFAULT_MAX_HASHES);
-    }
-
-    /**
-     * Returns the hashes that are required to cover the given bounding box. The
-     * maximum length of hash is selected that satisfies the number of hashes
-     * returned is less than <code>maxHashes</code>. Returns null if hashes
-     * cannot be found satisfying that condition. Maximum hash length returned
-     * will be {@link GeoHash}.MAX_HASH_LENGTH.
-     * 
-     * @param topLeftLat
-     * @param topLeftLon
-     * @param bottomRightLat
-     * @param bottomRightLon
-     * @param maxHashes
-     * @return
-     */
-    public static Coverage coverBoundingBoxMaxHashes(double topLeftLat,
-            final double topLeftLon, final double bottomRightLat,
-            final double bottomRightLon, int maxHashes) {
-        Coverage coverage = null;
-        int startLength = hashLengthToCoverBoundingBox(topLeftLat, topLeftLon,
-                bottomRightLat, bottomRightLon);
-        for (int length = startLength; length <= MAX_HASH_LENGTH; length++) {
-            Coverage c = coverBoundingBox(topLeftLat, topLeftLon,
-                    bottomRightLat, bottomRightLon, length);
-            if (c.getHashes().size() > maxHashes)
-                return coverage;
-            else
-                coverage = c;
-        }
-        return coverage;
-    }
-
-    /**
-     * Returns the hashes of given length that are required to cover the given
-     * bounding box.
-     * 
-     * @param topLeftLat
-     * @param topLeftLon
-     * @param bottomRightLat
-     * @param bottomRightLon
-     * @param length
-     * @return
-     */
-    public static Coverage coverBoundingBox(double topLeftLat,
-            final double topLeftLon, final double bottomRightLat,
-            final double bottomRightLon, final int length) {
-        Preconditions.checkArgument(length > 0,
-                "length must be greater than zero");
-        final double actualWidthDegreesPerHash = widthDegrees(length);
-        final double actualHeightDegreesPerHash = heightDegrees(length);
-
-        Set<String> hashes = new TreeSet<String>();
-        double diff = Position.longitudeDiff(bottomRightLon, topLeftLon);
-        double maxLon = topLeftLon + diff;
-
-        for (double lat = bottomRightLat; lat <= topLeftLat; lat += actualHeightDegreesPerHash) {
-            for (double lon = topLeftLon; lon <= maxLon; lon += actualWidthDegreesPerHash) {
-                addHash(hashes, lat, lon, length);
-            }
-        }
-        // ensure have the borders covered
-        for (double lat = bottomRightLat; lat <= topLeftLat; lat += actualHeightDegreesPerHash) {
-            addHash(hashes, lat, maxLon, length);
-        }
-        for (double lon = topLeftLon; lon <= maxLon; lon += actualWidthDegreesPerHash) {
-            addHash(hashes, topLeftLat, lon, length);
-        }
-        // ensure that the topRight corner is covered
-        addHash(hashes, topLeftLat, maxLon, length);
-
-        double areaDegrees = diff * (topLeftLat - bottomRightLat);
-        double coverageAreaDegrees = hashes.size() * widthDegrees(length)
-                * heightDegrees(length);
-        double ratio = coverageAreaDegrees / areaDegrees;
-        return new Coverage(hashes, ratio);
-    }
-
-    /**
-     * Add hash of the given length for a lat long point to a set.
-     * 
-     * @param hashes
-     * @param lat
-     * @param lon
-     * @param length
-     */
-    private static void addHash(Set<String> hashes, double lat, double lon,
-            int length) {
-        hashes.add(encodeHash(lat, lon, length));
-    }
-
-    /**
-     * Array to cache hash height calculations.
-     */
-    private static Double[] hashHeightCache = new Double[MAX_HASH_LENGTH];
-
-    /**
-     * Returns height in degrees of all geohashes of length n. Results are
-     * deterministic and cached to increase performance.
-     * 
-     * @param n
-     * @return
-     */
-    public synchronized static double heightDegrees(int n) {
-        if (n > 0 && n <= MAX_HASH_LENGTH) {
-            if (hashHeightCache[n - 1] == null)
-                hashHeightCache[n - 1] = calculateHeightDegrees(n);
-            return hashHeightCache[n - 1];
-        } else
-            return calculateHeightDegrees(n);
-    }
-
-    /**
-     * Returns the height in degrees of the region represented by a geohash of
-     * length n.
-     * 
-     * @param n
-     * @return
-     */
-    private static double calculateHeightDegrees(int n) {
-        double a;
-        if (n % 2 == 0)
-            a = 0;
-        else
-            a = -0.5;
-        double result = 180 / Math.pow(2, 2.5 * n + a);
-        return result;
-    }
-
-    /**
-     * Array to cache hash width calculations.
-     */
-    private static Double[] hashWidthCache = new Double[MAX_HASH_LENGTH];
-
-    /**
-     * Returns width in degrees of all geohashes of length n. Results are
-     * deterministic and cached to increase performance (might be unnecessary,
-     * have not benchmarked).
-     * 
-     * @param n
-     * @return
-     */
-    public synchronized static double widthDegrees(int n) {
-        if (n > 0 && n <= MAX_HASH_LENGTH) {
-            if (hashWidthCache[n - 1] == null) {
-                hashWidthCache[n - 1] = calculateWidthDegrees(n);
-            }
-            return hashWidthCache[n - 1];
-        } else
-            return calculateWidthDegrees(n);
-    }
-
-    /**
-     * Returns the width in degrees of the region represented by a geohash of
-     * length n.
-     * 
-     * @param n
-     * @return
-     */
-    private static double calculateWidthDegrees(int n) {
-        double a;
-        if (n % 2 == 0)
-            a = -1;
-        else
-            a = -0.5;
-        double result = 180 / Math.pow(2, 2.5 * n + a);
-        return result;
-    }
-
-    /**
-     * <p>
-     * Returns a String of lines of hashes to represent the relative positions
-     * of hashes on a map. The grid is of height and width 2*size centred around
-     * the given hash. Highlighted hashes are displayed in upper case. For
-     * example, gridToString("dr",1,Collections.<String>emptySet()) returns:
-     * </p>
-     * 
-     * <pre>
-     * f0 f2 f8 
-     * dp dr dx 
-     * dn dq dw
-     * </pre>
-     * 
-     * @param hash
-     * @param size
-     * @param highlightThese
-     * @return
-     */
-    public static String gridAsString(String hash, int size,
-            Set<String> highlightThese) {
-        return gridAsString(hash, -size, -size, size, size, highlightThese);
-    }
-
-    /**
-     * Returns a String of lines of hashes to represent the relative positions
-     * of hashes on a map.
-     * 
-     * @param hash
-     * @param fromRight
-     *            top left of the grid in hashes to the right (can be negative).
-     * @param fromBottom
-     *            top left of the grid in hashes to the bottom (can be
-     *            negative).
-     * @param toRight
-     *            bottom righth of the grid in hashes to the bottom (can be
-     *            negative).
-     * @param toBottom
-     *            bottom right of the grid in hashes to the bottom (can be
-     *            negative).
-     * @return
-     */
-    public static String gridAsString(String hash, int fromRight,
-            int fromBottom, int toRight, int toBottom) {
-        return gridAsString(hash, fromRight, fromBottom, toRight, toBottom,
-                Collections.<String> emptySet());
-    }
-
-    /**
-     * Returns a String of lines of hashes to represent the relative positions
-     * of hashes on a map. Highlighted hashes are displayed in upper case. For
-     * example, gridToString("dr",-1,-1,1,1,Sets.newHashSet("f2","f8")) returns:
-     * </p>
-     * 
-     * <pre>
-     * f0 F2 F8 
-     * dp dr dx 
-     * dn dq dw
-     * </pre>
-     * 
-     * @param hash
-     * @param fromRight
-     *            top left of the grid in hashes to the right (can be negative).
-     * @param fromBottom
-     *            top left of the grid in hashes to the bottom (can be
-     *            negative).
-     * @param toRight
-     *            bottom righth of the grid in hashes to the bottom (can be
-     *            negative).
-     * @param toBottom
-     *            bottom right of the grid in hashes to the bottom (can be
-     *            negative).
-     * @param highlightThese
-     * @return
-     */
-    public static String gridAsString(String hash, int fromRight,
-            int fromBottom, int toRight, int toBottom,
-            Set<String> highlightThese) {
-        StringBuilder s = new StringBuilder();
-        for (int bottom = fromBottom; bottom <= toBottom; bottom++) {
-            for (int right = fromRight; right <= toRight; right++) {
-                String h = adjacentHash(hash, Direction.RIGHT, right);
-                h = adjacentHash(h, Direction.BOTTOM, bottom);
-                if (highlightThese.contains(h))
-                    h = h.toUpperCase();
-                s.append(h).append(" ");
-            }
-            s.append("\n");
-        }
-        return s.toString();
-    }
->>>>>>> fffc34fc
 
 }